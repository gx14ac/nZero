import numpy as np


class Variable:
    def __init__(self, data):
        self.nd_array_data = data
        self.nd_array_grad = None
        self.creator = None

    def set_creator(self, func):
        self.creator = func

    def backward(self):
        f = self.creator  # 1. 関数を取得
        if f is not None:
            x = f.input  # 2. 関数の入力を取得
            # 3. 関数のbackward(forward値の微分を返す)
            x.nd_array_grad = f.backward(self.nd_array_grad)
            # 4. 自分より一つ前の変数のackwardメソッドを呼ぶ
            x.backward()



class Function:
    def __call__(self, input_variable):
        x = input_variable.nd_array_data
        y = self.forward(x)
<<<<<<< HEAD
        variable = Variable(y)
        variable.set_creator(self)   # 出力変数に関数を覚えさせる
        self.input = input_variable  # for backpropagation
        self.output = variable       # 出力も覚えておく
        return variable
=======
        output = Variable(y)
        self.input = variable  # for backpropagation
        return output
>>>>>>> afafe974

    def forward(self, x):
        raise NotImplementedError()

    def backward(self, gy):
        raise NotImplementedError()


class Square(Function):
    # 伝播
    # y = x^2
    def forward(self, x):
        y = x ** 2
        return y

    # 逆伝播
    # gy = ndarrayインスタンスの微分
    # y = x^2の微分が、dy/dx = 2x
    def backward(self, gy):
        x = self.input.nd_array_data  # forwardの値
        gx = 2 * x * gy
        return gx

# ネイピア指数関数
# 1>a>0


class Exp(Function):
    def forward(self, x):
        y = np.exp(x)
        return y

    def backward(self, gy):
        x = self.input.nd_array_data
        gx = np.exp(x) * gy
        return gx


# 順伝播
# 0.5の時の数値微分を求める
A = Square()
B = Exp()
C = Square()

x = Variable(np.array(0.5))
a = A(x)
b = B(a)
y = C(b)

# 逆伝播
<<<<<<< HEAD
# y.nd_array_grad = np.array(1.0)  # 逆伝播の時はdx/dy=1.0
# b.nd_array_grad = C.backward(y.nd_array_grad)
# a.nd_array_grad = B.backward(b.nd_array_grad)
# x.nd_array_grad = A.backward(a.nd_array_grad)
# print(x.nd_array_grad)

# 逆伝播

y.nd_array_grad = np.array(1.0)
y.backward()
=======
y.nd_array_grad = np.array(1.0)  # 逆伝播の時はdx/dy=1.0
b.nd_array_grad = C.backward(y.nd_array_grad)
a.nd_array_grad = B.backward(b.nd_array_grad)
x.nd_array_grad = A.backward(a.nd_array_grad)
>>>>>>> afafe974
print(x.nd_array_grad)<|MERGE_RESOLUTION|>--- conflicted
+++ resolved
@@ -25,17 +25,11 @@
     def __call__(self, input_variable):
         x = input_variable.nd_array_data
         y = self.forward(x)
-<<<<<<< HEAD
         variable = Variable(y)
         variable.set_creator(self)   # 出力変数に関数を覚えさせる
         self.input = input_variable  # for backpropagation
         self.output = variable       # 出力も覚えておく
         return variable
-=======
-        output = Variable(y)
-        self.input = variable  # for backpropagation
-        return output
->>>>>>> afafe974
 
     def forward(self, x):
         raise NotImplementedError()
@@ -86,21 +80,6 @@
 y = C(b)
 
 # 逆伝播
-<<<<<<< HEAD
-# y.nd_array_grad = np.array(1.0)  # 逆伝播の時はdx/dy=1.0
-# b.nd_array_grad = C.backward(y.nd_array_grad)
-# a.nd_array_grad = B.backward(b.nd_array_grad)
-# x.nd_array_grad = A.backward(a.nd_array_grad)
-# print(x.nd_array_grad)
-
-# 逆伝播
-
 y.nd_array_grad = np.array(1.0)
 y.backward()
-=======
-y.nd_array_grad = np.array(1.0)  # 逆伝播の時はdx/dy=1.0
-b.nd_array_grad = C.backward(y.nd_array_grad)
-a.nd_array_grad = B.backward(b.nd_array_grad)
-x.nd_array_grad = A.backward(a.nd_array_grad)
->>>>>>> afafe974
 print(x.nd_array_grad)